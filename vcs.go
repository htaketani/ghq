--- conflicted
+++ resolved
@@ -112,15 +112,15 @@
 	},
 }
 
-<<<<<<< HEAD
-var CvsBackend = &VCSBackend{
+var CvsDummyBackend = &VCSBackend{
 	Clone: func(remote *url.URL, local string, ignoredShallow bool) error {
 		return errors.New("CVS clone is not supported")
 	},
 	Update: func(local string) error {
 		return errors.New("CVS update is not supported")
 	},
-=======
+}
+
 const fossilRepoName = ".fossil" // same as Go
 
 var FossilBackend = &VCSBackend{
@@ -158,5 +158,4 @@
 	"mercurial":  MercurialBackend,
 	"darcs":      DarcsBackend,
 	"fossil":     FossilBackend,
->>>>>>> 59830a42
 }