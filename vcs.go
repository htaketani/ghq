--- conflicted
+++ resolved
@@ -111,7 +111,6 @@
 	},
 }
 
-<<<<<<< HEAD
 const fossilRepoName = ".fossil" // same as Go
 
 var FossilBackend = &VCSBackend{
@@ -137,7 +136,8 @@
 	Update: func(local string) error {
 		return utils.RunInDir(local, "fossil", "update")
 	},
-=======
+}
+
 var vcsRegistry = map[string]*VCSBackend{
 	"git":        GitBackend,
 	"github":     GitBackend,
@@ -147,5 +147,5 @@
 	"hg":         MercurialBackend,
 	"mercurial":  MercurialBackend,
 	"darcs":      DarcsBackend,
->>>>>>> 1ba473d5
+	"fossil":     FossilBackend,
 }