--- conflicted
+++ resolved
@@ -27,11 +27,8 @@
 	cli.BoolFlag{Name: "update, u", Usage: "Update local repository if cloned already"},
 	cli.BoolFlag{Name: "p", Usage: "Clone with SSH"},
 	cli.BoolFlag{Name: "shallow", Usage: "Do a shallow clone"},
-<<<<<<< HEAD
 	cli.BoolFlag{Name: "look, l", Usage: "Look after get"},
-=======
 	cli.StringFlag{Name: "vcs", Usage: "Specify VCS backend for cloning"},
->>>>>>> 1ba473d5
 }
 
 var commandGet = cli.Command{
@@ -134,11 +131,8 @@
 	argURL := c.Args().Get(0)
 	doUpdate := c.Bool("update")
 	isShallow := c.Bool("shallow")
-<<<<<<< HEAD
 	andLook := c.Bool("look")
-=======
 	vcsBackend := c.String("vcs")
->>>>>>> 1ba473d5
 
 	if argURL == "" {
 		cli.ShowCommandHelp(c, "get")
@@ -186,14 +180,10 @@
 		os.Exit(1)
 	}
 
-<<<<<<< HEAD
-	getRemoteRepository(remote, doUpdate, isShallow)
+	getRemoteRepository(remote, doUpdate, isShallow, vcsBackend)
 	if andLook {
 		doLook(c)
 	}
-=======
-	getRemoteRepository(remote, doUpdate, isShallow, vcsBackend)
->>>>>>> 1ba473d5
 	return nil
 }
 
